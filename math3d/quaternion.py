--- conflicted
+++ resolved
@@ -236,14 +236,8 @@
         return (n, alpha)
     def set_axis_angle(self, axisangle):
         """Set this quaternion to the equivalent of the given axis
-<<<<<<< HEAD
-        and angle given in the ordered pair 'axisangle'.
-        """
-        axis, angel = axisangle
-=======
         and angle given in the ordered pair 'axisangle'."""
         axis, angle = axisangle
->>>>>>> 720da935
         if type(axis) != Vector:
             axis = Vector(axis)
         sa = np.sin(0.5 * angle)
