--- conflicted
+++ resolved
@@ -160,18 +160,9 @@
             costheta = -1
         return np.arccos(costheta)
 
-<<<<<<< HEAD
-    def sangle(self, other, refVec=None):
-        utils._deprecation_warning('sangle -> signed_angle')
-
-    def signed_angle(self, other, refVec=None):
-        """With default reference rotation vector as Z-axis (if
-        'refVec' == None), compute the signed angle of rotation from
-=======
     def signed_angle(self, other, ref_vec=None):
         """With default reference rotation vector as Z-axis (if
         'ref_vec' == None), compute the signed angle of rotation from
->>>>>>> 5ebd5c7f
         self to 'other'.
         """
         theta = self.angle(other)
@@ -360,7 +351,9 @@
 
     
 def _test():
-    print((Vector.canCreateOn(1,2,3), Vector.canCreateOn((1,2,3)), Vector.canCreateOn(1,2)))
+    print((Vector.canCreateOn(1,2,3), 
+           Vector.canCreateOn((1,2,3)), 
+           Vector.canCreateOn(1,2)))
     v= Vector(1, 2, 3)
     u = Vector(3, 1, 2)
     print(v.signed_angle(u))
