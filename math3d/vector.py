"""
Module implementing the Vector class.
"""

__author__ = "Morten Lind"
__copyright__ = "Morten Lind 2012"
__credits__ = ["Morten Lind"]
__license__ = "GPLv3"
__maintainer__ = "Morten Lind"
__email__ = "morten@lind.dyndns.dk"
__status__ = "Production"


import numpy as np

from . import utils

def isVector(v):
    utils._deprecation_warning('return type(v) == Vector')
    return type(v) == Vector

class Vector(object):
    """A Vector is a 3D vector (member of R3) with standard Euclidian
    operations."""
    
    class Error(Exception):
        """Exception class."""
        def __init__(self, message):
            self.message =  message
            Exception.__init__(self, self.message)
        def __repr__(self):
            return self.message

    @classmethod
    def canCreateOn(cls, *arg):
        if type(arg) == cls:
            return True
        elif utils.is_sequence(arg):
            if len(arg) <= 3 and utils.is_num_types(arg):
                return True
            elif len(arg) == 1:
                return cls.canCreateOn(*arg[0])
            else:
                return False
        else:
            return False

    def __init__(self, *args, **kwargs):
        """Constructor for Vector. If optional keyword argument
<<<<<<< HEAD
        'position' is evaluates to true, or is not given, the vector
        is represented as a position vector. Otherwise it is
        represented as a real vector."""
        if len(args) == 3 and utils.is_num_types(args):
            self._data=np.array(args)
        elif len(args) == 2 and utils.is_num_types(args):
            self._data = np.array((args[0], args[1], 0))
=======
        'position' evaluates to True, or is not given, the vector is
        represented as a position vector. Otherwise it is represented
        as a free vector."""
        if len(args) == 0:
            self._data = np.array([0.0,0.0,0.0], dtype=np.float64)
        elif len(args) == 3 and isNumTypes(args):
            self._data=np.array(args, dtype=np.float64)
        elif len(args) == 2 and isNumTypes(args):
            self._data = np.array((args[0], args[1], 0), dtype=np.float64)
>>>>>>> d610cebc
        elif len(args) == 1:
            arg = args[0]
            if utils.is_three_sequence(arg):
                self._data = np.array(arg)
            elif utils.is_sequence(arg) and len(arg)  == 2:
                self._data = np.array((arg[0], arg[1], 0))
            elif type(arg) == Vector:
                self._data = arg.data
            else:
<<<<<<< HEAD
                raise self.Error(
                    ('__init__ : could not create vector on argument : "{}"'
                    + ' of type "{}"').format(str(args[0]), str(type(args[0]))))
        else:
            self._data = np.array([0.0,0.0,0.0])
        self._isPosition = 1
        if 'position' in kwargs:
            if kwargs['position']: self._isPosition = 1
            else: self._isPosition = 0
        # Ensure data are float64
        self._data = self._data.astype(np.float64)

=======
                raise self.Error('__init__ : could not create vector on '
                                 + 'argument : "{}" of type "{}"'
                                 .format(str(args[0]), str(type(args[0]))))
        else:
            raise self.Error('__init__ : could not create vector on '
                             + 'argument : "{}" of type "{}"'
                             .format(str(args[0]), str(type(args[0]))))
        self._is_position = kwargs.get('position', 1)
    
>>>>>>> d610cebc
    def __copy__(self):
        """Copy method for creating a copy of this Vector."""
        return Vector(self)
    
    def __deepcopy__(self, memo):
        return self.__copy__()
    
    def copy(self, other=None):
        """Copy data from 'other' to self. If no argument given,
        i.e. 'other==None', return a copy of this Vector."""
        if other is None:
            return Vector(self)
        else:
            self._data[:] = other._data

    def __getattr__(self,name):
        if name == 'data':
            return self._data.copy()
        elif name == 'x':
            return self._data[0]
        elif name == 'y':
            return self._data[1]
        elif name == 'z':
            return self._data[2]
        else:
            raise AttributeError('Attribute "%s" not found in Vector'%name)
        
    def __setattr__(self,name,val):
        if name == 'x':
            self._data[0] = val
        elif name == 'y':
            self._data[1] = val
        elif name == 'z':
            self._data[2] = val
        # elif name == '_data':
        #     # Important for initialization? Or would
        #     # object.__setattr__ take care of it?
        #     self.__dict__[name] = val
        elif name == 'pos':
            if type(val) == Vector:
                self._data[:] = val.data
            elif utils.is_three_sequence(val):
                self._data[:] = np.array(val)
        else:
            object.__setattr__(self, name, val)

    def __getitem__(self, n):
        return self._data[n]

    def __setitem__(self,n,val):
        self._data[n] = val

    # def __cmp__(self, other):
        
    #     if self.x == other.x and self.y == other.y and self.z == other.z: return 0
    #     else: return cmp(self.x,other.x)

    def __eq__(self,other):
        if type(other) == Vector:
            return np.sum((self._data-other._data)**2) < utils._eps
        else:
            return NotImplemented
            # raise self.Error('Could not compare to non-Vector!')

    def __repr__(self):
        return '<Vector: ({:.5f}, {:.5f}, {:.5f})>'.format(*self._data) #self.x,self.y,self.z)

    def __str__(self):
        return self.__repr__()
    
    @property
    def is_position(self):
        """If the vector is a position vector, the default, then it
        transforms differently than a real vector."""
        return self._is_position
    def isPos(self):
        _deprecation_warning('isPos() -> [prop] is_position')
        return self._is_position

    def angle(self, other):
        """Return the angle (radians) to the 'other' vector. This is the
        absolute, positive angle."""
        costheta = (self * other) / (self.length() * other.length())
        if costheta > 1:
            costheta = 1
        elif costheta < -1:
            costheta = -1
        return np.arccos(costheta)

    def sangle(self, other, refVec=None):
        """With default reference rotation vector as Z-axis (if
        'refVec' == None), compute the signed angle of rotation from
        self to 'other'."""
        theta = self.angle(other)
        xprod = self.cross(other)
        if not refVec is None:
            if xprod*refVec < 0:
                theta = -theta
        else:
            if xprod.z < 0:
                theta = -theta
        return theta
    
    def length(self):
        """Standard Euclidean length."""
        return np.sqrt(self.length_sq)

    @property
    def length_sq(self):
        """Square of the standard Euclidean length."""
        return np.dot(self._data, self._data)
    def length2(self):
        utils._deprecation_warning('lenght2() -> [prop] length_sq')
        return self.length_sq
    
    def normalize(self):
        """In-place normalization of this Vector."""
        l = self.length()
        if l != 1.0:
            self._data = self._data / l

    def normalized(self):
        """Returns a normalized Vector with same direction as this
        one."""
        nv = Vector(self)
        nv.normalize()
        return nv

    def dist(self, other):
        """Compute euclidean distance between points given by self
        and 'other'."""
        return np.sqrt(self.dist2(other))
    
    def dist2(self, other):
        """Compute euclidean distance between points given by self
        and 'other'."""
        return (self - other).length_sq

    @property
    def cross_operator(self):
        """Return the cross product operator for this Vector. I.e. the
        skew-symmetric operator cross_op, such that cross_op * u == v
        x u, for any vector u."""
        cross_op = np.zeros((3,3))
        cross_op[0,1] = -self._data[2]
        cross_op[0,2] = self._data[1]
        cross_op[1,0] = self._data[2]
        cross_op[1,2] = -self._data[0]
        cross_op[2,0] = -self._data[1]
        cross_op[2,1] = self._data[0]
        return cross_op
    
    def cross(self, other):
        return Vector(np.cross(self._data, other._data))

    @property
    def array(self):
        """Return a copy of the ndarray which is the fundamental data
        of the Vector."""
        return self._data.copy()

    @property
    def list(self):
        """Return the fundamental data of the Vector as a list."""
        return self._data.tolist()
        
    @property
    def matrix(self):
        """Property for getting a single-column np-matrix with the data
        from the vector."""
        return np.matrix(self._data).T

    @property
    def column(self):
        """Property for getting a single-column array with the data
        from the vector."""
        return self._data.reshape((3,1))

    def __sub__(self, other):
        if type(other) == Vector:
            return Vector(np.subtract(self._data, other._data))

    def __isub__(self, other):
        if type(other) == Vector:
            self._data -= other._data
        return self
    
    def __mul__(self, other):
        """Multiplication with an 'other' Vector (inner product) or
        with a scalar."""
        if type(other) == Vector:
            return np.dot(self._data, other._data)
        elif utils.is_num_type(other):
            return Vector(np.dot(self._data, other))

    def __imul__(self, other):
        """In-place multiplication with a scalar, 'other'. """
        if utils.is_num_type(other):
            self._data *= other
        else:
            raise self.Error('__imul__ : Could not multiply by non-number')
        return self
    
    def __rmul__(self, other):
        """Right multiplication with a scalar, 'other'. """
        if utils.is_num_type(other):
            return Vector(other * self._data)
        else:
            raise self.Error('__rmul__ : Could not multiply by non-number')
        
    def __truediv__(self, other):
        """Division with a scalar, 'other'. """
        if utils.is_num_type(other):
            return Vector(1.0 / other * self._data)
        else:
            raise self.Error('__rdiv__ : Could not divide by non-number')
    __div__ = __truediv__
    
    def __add__(self, other):
        """Return the sum of this and the 'other' vector."""
        if type(other) == Vector:
            return Vector(self._data + other._data)
        else:
            return NotImplemented
            # raise self.Error('__add__ : Could not add non-vector')

    def __iadd__(self, other):
        """In-place add the 'other' vector to this vector."""
        if type(other) == Vector:
            self._data += other._data
        else:
            return NotImplemented
            # raise self.Error('__iadd__ : Could not add non-vector')
        return self

    def __neg__(self):
        return Vector(-self._data)

# Unit Vectors
Vector.ex = Vector.e0 = Vector(1,0,0)
Vector.ey = Vector.e1 = Vector(0,1,0)
Vector.ez = Vector.e2 = Vector(0,0,1)
    
def _test():
    print((Vector.canCreateOn(1,2,3), Vector.canCreateOn((1,2,3)), Vector.canCreateOn(1,2)))<|MERGE_RESOLUTION|>--- conflicted
+++ resolved
@@ -47,58 +47,33 @@
 
     def __init__(self, *args, **kwargs):
         """Constructor for Vector. If optional keyword argument
-<<<<<<< HEAD
-        'position' is evaluates to true, or is not given, the vector
-        is represented as a position vector. Otherwise it is
-        represented as a real vector."""
-        if len(args) == 3 and utils.is_num_types(args):
-            self._data=np.array(args)
-        elif len(args) == 2 and utils.is_num_types(args):
-            self._data = np.array((args[0], args[1], 0))
-=======
         'position' evaluates to True, or is not given, the vector is
         represented as a position vector. Otherwise it is represented
         as a free vector."""
         if len(args) == 0:
-            self._data = np.array([0.0,0.0,0.0], dtype=np.float64)
-        elif len(args) == 3 and isNumTypes(args):
+            self._data = np.array([0 ,0, 0], dtype=np.float64)
+        if len(args) == 3 and utils.is_num_types(args):
             self._data=np.array(args, dtype=np.float64)
-        elif len(args) == 2 and isNumTypes(args):
+        elif len(args) == 2 and utils.is_num_types(args):
             self._data = np.array((args[0], args[1], 0), dtype=np.float64)
->>>>>>> d610cebc
         elif len(args) == 1:
             arg = args[0]
             if utils.is_three_sequence(arg):
-                self._data = np.array(arg)
+                self._data = np.array(arg, dtype=np.float64)
             elif utils.is_sequence(arg) and len(arg)  == 2:
-                self._data = np.array((arg[0], arg[1], 0))
+                self._data = np.array((arg[0], arg[1], 0), dtype=np.float64)
             elif type(arg) == Vector:
                 self._data = arg.data
             else:
-<<<<<<< HEAD
                 raise self.Error(
                     ('__init__ : could not create vector on argument : "{}"'
                     + ' of type "{}"').format(str(args[0]), str(type(args[0]))))
-        else:
-            self._data = np.array([0.0,0.0,0.0])
-        self._isPosition = 1
-        if 'position' in kwargs:
-            if kwargs['position']: self._isPosition = 1
-            else: self._isPosition = 0
-        # Ensure data are float64
-        self._data = self._data.astype(np.float64)
-
-=======
-                raise self.Error('__init__ : could not create vector on '
-                                 + 'argument : "{}" of type "{}"'
-                                 .format(str(args[0]), str(type(args[0]))))
         else:
             raise self.Error('__init__ : could not create vector on '
                              + 'argument : "{}" of type "{}"'
                              .format(str(args[0]), str(type(args[0]))))
         self._is_position = kwargs.get('position', 1)
     
->>>>>>> d610cebc
     def __copy__(self):
         """Copy method for creating a copy of this Vector."""
         return Vector(self)
