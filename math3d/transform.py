--- conflicted
+++ resolved
@@ -64,41 +64,22 @@
         constructed on:
 
         * A Transform.
-<<<<<<< HEAD
-
+        
         * A numpy array, list or tuple of shape (4,4) or (3,4) giving
           direct data; as [orient | pos].
-
+        
         * A --''-- of shape (6,) giving a pose vector; concatenated
           position and rotation vector.
-
+        
         * Two --''--; the first for orientation and the second for
           position.
-
+        
         * Four --''--; the first three for orientation and the fourth
           for position.
-
+        
         * Twelve numbers, the first nine used for orientation and the
           last three for position.
-
-=======
-        
-        * A numpy array, list or tuple of shape (4,4) or (3,4) giving
-          direct data; as [orient | pos].
-        
-        * A --''-- of shape (6,) giving a pose vector; concatenated
-          position and rotation vector.
-        
-        * Two --''--; the first for orientation and the second for
-          position.
-        
-        * Four --''--; the first three for orientation and the fourth
-          for position.
-        
-        * Twelve numbers, the first nine used for orientation and the
-          last three for position.
-        
->>>>>>> d610cebc
+        
         * An ordered pair of Orientation and Vector.
         """
         if len(args) == 0:
@@ -119,12 +100,6 @@
             self._o = Orientation(args[:3])
             self._v = Vector(args[3])
         elif len(args) == 12:
-<<<<<<< HEAD
-            # // 12 numbers are required
-            args = np.array(args)
-=======
-            args = np.array(args, dtype=float64)
->>>>>>> d610cebc
             self._o = Orientation(args[:9])
             self._v = Vector(args[9:])
         else:
