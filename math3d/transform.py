--- conflicted
+++ resolved
@@ -212,11 +212,7 @@
         sum of linear and angular distance, to the 'other'
         transform. Note that the units and scale among linear and
         angular representations matters heavily."""
-<<<<<<< HEAD
         return self._v.dist_squared(other._v) + self._o.ang_dist(other._o) ** 2
-=======
-        return self._v.dist2(other._v) + self._o.ang_dist_sq(other._o)
->>>>>>> 5ebd5c7f
     
     def dist(self, other):
         """Return the metric distance, as unweighted combined linear
@@ -259,7 +255,8 @@
             #                  + 'in "other" : %s' % str(type(other)))
 
     def get_pose_vector(self):
-        """Get the transform in pose vector representation "(x, y, z, rx, ry, rz)"."""
+        """Get the transform in pose vector representation '(x, y, z,
+        rx, ry, rz)'."""
         return np.append(self._v._data, self._o.rotation_vector)
     pose_vector = property(get_pose_vector)
     
