"""
Module implementing the Orientation class. The orientation is
represented internally by an orthogonal 3x3 matrix.
"""

__author__ = "Morten Lind"
__copyright__ = "Morten Lind 2012"
__credits__ = ["Morten Lind"]
__license__ = "GPLv3"
__maintainer__ = "Morten Lind"
__email__ = "morten@lind.dyndns.dk"
__status__ = "Production"

import numpy as np

# # Circular dependencies prevents direct import of Quaternion, hence
# # global addressing
import math3d as m3d

from . import utils
from .vector import Vector

def isOrientation(o):
    print('Deprecation warning: "isOrientation(o)".'
          + ' Use "type(o) == math3d.Orientation".')
    return type(o) == Orientation


class Orientation(object):
    """An Orientation is a member of SO(3) which can be used either to perform
    a rotational transformation, or for keeping an orientation in 3D.
    """
    
    class Error(Exception):
        """Exception class."""
        def __init__(self, message):
            self.message = message
            Exception.__init__(self, self.message)
        def __repr__(self):
            return self.message

    def __create_on_sequence(self, seq):
        if type(seq) in (list, tuple):
            seq = np.array(seq)
        if type(seq) != np.ndarray:
            raise self.Error('Creating on a sequence requires numpy array, list or tuple')
        if seq.shape in ((9,), (3,3)):
            self._data = seq.copy()
            # // Ensure the right shape.
            self._data.shape = (3,3)
        elif seq.shape == (3,):
            self._data = np.identity(3)
            self.from_rotation_vector(seq)
        else:
            raise self.Error('Creating on a numpy array requires shape (3,), (9,) or (3,3)!')

    def __init__(self, *args):
        """Create an orientation on either of the following arguments:
        * An Orientation.
        * A Quaternion.
        * Three Vectors or numpy arrays of shape (3,) interpreted as columns of the matrix.
        * One Vector, numpy array, list, or tuple of shape (3,) interpreted as a rotation vector.
        * A numpy array, list, or tuple of shape (3,3) or (9,) for giving direct matrix data; using row major order.
        """
        if len(args) == 1:
            arg=args[0]
            if type(arg) == Orientation:
                self._data = arg.data
            elif type(arg) == m3d.Quaternion:
                self._data = arg.orientation._data
            elif type(arg) == Vector:
                # Interpret as a rotation vector
                self._data = np.identity(3)
                self.from_rotation_vector(arg)
            elif utils.is_sequence(arg):
                self.__create_on_sequence(arg)
            else:
                raise self.Error(
                    'Creating on type {} is not supported'
                    .format(str(type(arg))))
        elif len(args) == 3:
            if np.all(np.array([type(a)==Vector for a in args])):
                array_args = (a._data for a in args)
            elif np.all(np.array([type(a)==np.ndarray for a in args])):
                array_args = args
            else:
                raise self.Error(
                    'Creating on three arguments requires three vectors '
                    + 'or three numpy arrays of shape (3,)!')
            # Stack the vector data vertically and transpose to get
            # them into columns.
            self._data = np.transpose(np.vstack((va for va in array_args)))
        elif len(args) == 0:
            self._data = np.identity(3)
        # Always ensure that we use float64 as fundamental type
        self._data=self._data.astype(np.float64)

    def __copy__(self):
        """Copy method for creating a copy of this Orientation."""
        return Orientation(self)

    def __deepcopy__(self, memo):
        return self.__copy__()

    def copy(self, other=None):
        """Copy data from 'other' to self. If no argument given,
        i.e. 'other==None', return a copy of this Orientation
        """
        if other is None:
            return Orientation(self)
        else:
            self._data[:,:] = other._data

    @property
    def vec_x(self):
        """Return the x-direction of the moving coordinate system in
        base reference as a Vector.
        """
        return Vector(self._data[:,0])

    @property
    def col_x(self):
        """Return the x-direction of the moving coordinate system in
        base reference as an array."""
        return self._data[:,0]
    
    @property
    def vec_y(self):
        """Return the y-direction of the moving coordinate system in
        base reference as a Vector.
        """
        return Vector(self._data[:,1])

    @property
    def col_y(self):
        """Return the y-direction of the moving coordinate system in
        base reference as an array.
        """
        return self._data[:,1]
    
    @property
    def vec_z(self):
        """Return the z-direction of the moving coordinate system in
        base reference as a Vector.
        """
        return Vector(self._data[:,2])

    @property
    def col_z(self):
        """Return the z-direction of the moving coordinate system in
        base reference as an array.
        """
        return self._data[:,2]

    def __getattr__(self, name):
        if name == 'data':
            return self._data.copy()
        elif name[:3] in ['vec', 'col'] and name[-1].lower() in 'xyz':
            idx = 'xyz'.find(name[-1].lower())
            a = self._data[:,idx]
            if name[:3] == 'vec':
                a = Vector(a)
            return a
        else:
            raise AttributeError('Attribute "%s" not found in Orientation'%name)
            #raise self.Error, 'Orientation does not have attribute "%s"' % name

    def __getitem__(self, indices):
        return self._data.__getitem__(indices)

    def __coerce__(self, other):
        if type(other) == Orientation:
            return (self, other)
        else:
            return None

    def __eq__(self,other):
        if type(other) == Orientation:
            return np.sum((self._data-other._data)**2) < utils._eps
        else:
            raise self.Error('Could not compare to non-Orientation!')

    def __setattr__(self, name, val):
        if name == '_data':
            ## This is dangerous, since there is no consistency check.
            self.__dict__['_data']=val
        elif name[:3] in ['vec', 'col'] and name[-1].lower() in 'xyz':
            ## This is dangerous since there is no automatic
            ## re-normalization
            idx = 'xyz'.find(name[-1].lower())
            if type(val) == Vector:
                val = val.data
            self._data[:3,idx] = val
        else:
            object.__setattr__(self, name, val)

    @property
    def error(self):
        """Compute and return the square root of the sum of squared
        dot products of the axis vectors, as a representation of the
        error of the orientation matrix.
        """
        vec_x = self.vec_x
        vec_y = self.vec_y
        vec_z = self.vec_z
        sq_sum = (vec_x*vec_y)**2
        sq_sum += (vec_y*vec_z)**2
        sq_sum += (vec_z*vec_x)**2
        return np.sqrt(sq_sum)
    
    # def renormalize(self):
    #     """Correct the axis vectors by a Gram-Schmidt procedure."""
    #     colx = self._data[:,0]
    #     coly = self._data
        

    def from_xy(self, x_vec, y_vec):
        """Reset this orientation to the one that conforms with the
        given x and y directions.
        """
        self.vec_x = x_vec.normalized()
        self.vec_y = y_vec.normalized()
        self.vec_z = x_vec.cross(y_vec).normalized()
        ## A last normalization check!
        #if self.vec_x.dist(self.vec_y.cross(self.vec_z)) > utils._eps:
        self.vec_x=self.vec_y.cross(self.vec_z).normalized()
    def fromXY(self, x_vec, y_vec):
        utils._deprecation_warning('fromXY -> from_xy')
        self.from_xy(x_vec, y_vec)
        
    def from_xz(self, x_vec, z_vec):
        """Reset this orientation to the one that conforms with the
<<<<<<< HEAD
        given x and z directions."""
        if x_vec * z_vec > utils._eps:
=======
        given x and z directions.
        """
        if x_vec * z_vec > _eps:
>>>>>>> 738afde8
            print('warning ... orthogonalizing!')
        self.vec_x = x_vec.normalized()
        self.vec_z = z_vec.normalized()
        self.vec_y = z_vec.cross(x_vec).normalized()
        ## A last normalization check!
        #if self.vec_x.dist(self.vec_y.cross(self.vec_z)) > utils._eps:
        self.vec_x = self.vec_y.cross(self.vec_z)
    def fromXZ(self, x_vec, z_vec):
        utils._deprecation_warning('fromXZ -> from_xz')
        self.from_xz(x_vec, z_vec)

    @property
    def rotation_vector(self):
        """Return a rotation vector representing this
        orientation. This is essentially the logarithm of the rotation
        matrix.
        """
        return self.quaternion.rotation_vector

    @property
    def quaternion(self):
        """Return a quaternion representing this orientation."""
        return m3d.Quaternion(self)

    def toRotationVector(self):
        """Return a rotation vector representing this
        orientation. This is essentially the logarithm of the rotation
<<<<<<< HEAD
        matrix."""
        utils._deprecation_warning('toRotationVector() -> [prop] rotation_vector')
=======
        matrix.
        """
        _deprecation_warning('toRotationVector() -> [prop] rotation_vector')
>>>>>>> 738afde8
        return self.rotation_vector

    def from_rotation_vector(self, rot_vec):
        """Set this Orientation to represent the one given in a
        rotation vector in 'rot_vec'. 'rot_vec' must be a Vector or an
        numpy array of shape (3,)
        """
        if type(rot_vec) == Vector:
            rot_vec = rot_vec.data
        angle = np.linalg.norm(rot_vec)
        if np.abs(angle) < utils._eps:
            self._data = np.identity(3)
        else:
            axis = rot_vec / angle
            self.from_axis_angle(axis, angle)
    def fromRotationVector(self, rot_vec):
        utils._deprecation_warning('fromRotationVector() -> from_rotation_vector()')
        self.from_rotation_vector(rot_vec)
        
    @property 
    def axis_angle(self):
        """Return an (axis,angle) pair representing the equivalent
        orientation."""
        return m3d.Quaternion(self).axis_angle
    def toAxisAngle(self):
        """Return an (axis,angle) pair representing the equivalent
        orientation."""
        utils._deprecation_warning('toAxisAngle() -> [prop] axis_angle')
        return self.axis_angle

    def from_axis_angle(self, axis, angle):
        """Set this orientation to the equivalent to rotation of
        'angle' around 'axis'.
        """
        if type(axis) == Vector:
            axis = axis.data
        ## Force normalization
        axis /= np.linalg.norm(axis)
        x = axis[0]
        y = axis[1]
        z = axis[2]
        ct =np.cos(angle)
        st = np.sin(angle)
        self._data[:,:] = np.array([ \
            [ct + (1 - ct) * x**2,
             (1 - ct) * x * y - st *z,
             (1 - ct) * x * z + st * y],
            [(1 - ct) * x * y + st * z,
             ct + (1 - ct) * y**2,
             (1 - ct) * y * z - st * x],
            [(1 - ct) * x * z - st * y,
             (1 - ct) * y * z + st * x,
             ct + (1 - ct) * z**2]])
    def fromAxisAngle(self, axis, angle):
        utils._deprecation_warning('fromAxisAngle() -> from_axis_angle()')
        
    def set_to_x_rotation(self, angle):
        """Replace this orientation by that of a rotation around x."""
        ca = np.cos(angle)
        sa = np.sin(angle)
        self._data[:,:] = np.array([[1, 0, 0], [0, ca, -sa], [0, sa, ca]])
    def rotX(self, angle):
        utils._deprecation_warning('rotX() -> set_to_x_rotation()')
        return self.set_to_x_rotation(angle)
    
    def set_to_y_rotation(self, angle):
        """Replace this orientation by that of a rotation around y."""
        ca=np.cos(angle)
        sa=np.sin(angle)
        self._data[:,:] = np.array([[ca, 0, sa], [0, 1, 0], [-sa, 0, ca]])
    def rotY(self, angle):
        utils._deprecation_warning('rotY() -> set_to_y_rotation()')
        return self.set_to_y_rotation(angle)

    def set_to_z_rotation(self, angle):
        """Replace this orientation by that of a rotation around z."""
        ca = np.cos(angle)
        sa = np.sin(angle)
        self._data[:,:] = np.array([[ca, -sa, 0], [sa, ca, 0], [0, 0, 1]])
    def rotZ(self, angle):
        utils._deprecation_warning('rotZ() -> set_to_z_rotation()')
        return self.set_to_z_rotation(angle)

    def rotate_t(self, axis, angle):
        """In-place rotation of this orientation angle radians in axis
        perceived in the transformed reference system.
        """
        o = Orientation()
        o.from_axis_angle(axis, angle)
        self.copy(self * o)
    rotate = rotateT = rotate_t
    
    def rotate_b(self, axis, angle):
        """In-place rotation of this orientation angle radians in axis
        perceived in the base reference system.  Arguments:
        axis -- the axis to rotate about (unit vector with direction).
        angle -- the angle in radians to rotate about the axis.
        """
        o = Orientation()
        o.from_axis_angle(axis, angle)
        self.copy(o * self)
    rotateB = rotate_b
    
    def rotate_xb(self, angle):
        """In-place rotation of this oriantation by a rotation around
        x axis in the base reference system. (Inefficient!)
        """
        self.rotate_b(Vector.e0, angle)
    rotateXB = rotate_xb
    
    def rotate_yb(self, angle):
        """In-place rotation of this oriantation by a rotation around
        y axis in the base reference system. (Inefficient!)
        """
        self.rotate_b(Vector.e1, angle)
    rotateYB = rotate_yb
    
    def rotate_zb(self, angle):
        """In-place rotation of this oriantation by a rotation around
        z axis in the base reference system. (Inefficient!)
        """
        self.rotate_b(Vector.e2, angle)
    rotateZB = rotate_zb
    
    def rotate_xt(self, angle):
        """In-place rotation of this oriantation by a rotation around
        x axis in the transformed reference system. (Inefficient!)
        """
        self.rotate_t(Vector.e0, angle)
    rotate_x = rotateX = rotateXT = rotate_xt
    
    def rotate_yt(self,angle):
        """In-place rotation of this oriantation by a rotation around
        y axis in the transformed reference system. (Inefficient!)
        """
        self.rotate_t(Vector.e1,angle)
    rotate_y = rotateY = rotateYT = rotate_yt
    
    def rotate_zt(self, angle):
        """In-place rotation of this oriantation by a rotation around
        z axis in the transformed reference system. (Inefficient!)
        """
        self.rotate_t(Vector.e2, angle)
    rotate_z = rotateZ = rotateZT = rotate_zt
    
    def __repr__(self):
        return '<Orientation: \n' + repr(self._data) + '>'

    def __str__(self):
        return self.__repr__()

    def ang_dist_sq(self, other):
        """Return the square of the orientation distance (the angle of
        rotation) to the 'other' orientation.
        """
        return (self.inverse()*other).rotation_vector.length_sq
    def angDist2(self, other):
        utils._deprecation_warning('angDist2 -> ang_dist_sq')
        return self.ang_dist_sq(other)

    def ang_dist(self, other):
        """Return the orientation distance (the angle of rotation) to
        the 'other' orientation.
        """
        return np.sqrt(self.ang_dist_sq(other))
    def angDist(self, other):
        utils._deprecation_warning('angDist -> ang_dist')
        return self.ang_dist(other)

    def invert(self):
        """In-place inversion of this orientation."""
        self._data[:,:] = self._data.transpose().copy()

    def inverse(self):
        """Return an inverse of this orientation as a rotation."""
        o = Orientation(self._data)
        o.invert()
        return o

    def __mul__(self, other):
        if type(other) == Orientation:
            return Orientation(np.dot(self._data, other._data))
        elif type(other) == Vector:
            return Vector(np.dot(self._data, other._data))
        elif utils.is_sequence(other):
            return [self * o for o in other]
        else:
            raise self.Error('Multiplication by something other than'
                             + 'Orientation, Vector, or a sequence '
                             + 'of these, is not allowed!')

    @property
    def matrix(self):
        """Property for getting a np-matrix with the data from the
        orientation."""
        return np.matrix(self._data)

    @property
    def array(self):
        """Return a copy of the ndarray which is the fundamental data
        of the Orientation."""
        return self._data.copy()

    @property
    def list(self):
        """Return the fundamental data of the Orientation as a
        list."""
        return self._data.tolist()

    @classmethod
    def new_from_xy(cls, x_vector, y_vector):
        """Factory for a new orientation with given x- and
        y-direction."""
        o = Orientation()
        o.from_xy(x_vector, y_vector)
        return o

    @classmethod
    def new_from_xz(cls, x_vector, z_vector):
        """Factory for a new orientation with given x- and
        z-direction."""
        o = Orientation()
        o.from_xz(x_vector, z_vector)
        return o

    @classmethod
    def new_rot_x(cls, angle):
        """Factory for a new orientation which is a rotation in the
        signed angle 'angle' around the x-direction.
        """
        o = Orientation()
        o.set_to_x_rotation(angle)
        return o

    @classmethod
    def new_rot_y(cls, angle):
        """Factory for a new orientation which is a rotation in the
        signed angle 'angle' around the y-direction.
        """
        o = Orientation()
        o.set_to_y_rotation(angle)
        return o

    @classmethod
    def new_rot_z(cls, angle):
        """Factory for a new orientation which is a rotation in the
        signed angle 'angle' around the z-direction.
        """
        o = Orientation()
        o.set_to_z_rotation(angle)
        return o

<<<<<<< HEAD
    @classmethod
    def new_vec_to_vec(cls, from_vec, to_vec):
        """Factory for a new orientation which is the rotation in the
        signed angle 'angle' around the z-direction which rotates
        'from_vec' to 'to_vec'."""
        angle = from_vec.angle(to_vec)
        if angle <= 1.0e-8:
            # // Identity
            return Orientation()
        elif angle < np.pi-1.0e-8:
            # // Regular, minimal rotation
            return Orientation(angle * from_vec.cross(to_vec).normalized())
        else:
            # // Find a suitable rotation axis
            x_angle = Vector.ex.angle(from_vec)
            if x_angle > 1e-3 and x_angle < np.pi - 1.0e-3:
                return Orientation(angle * 
                                   Vector.ex.cross(from_vec).normalized())
            y_angle = Vector.ey.angle(from_vec)
            if y_angle > 1e-3 and y_angle < np.pi - 1.0e-3:
                return Orientation(angle * 
                                   Vector.ey.cross(from_vec).normalized())
            z_angle = Vector.ez.angle(from_vec)
            if z_angle > 1e-3 and z_angle < np.pi - 1.0e-3:
                return Orientation(angle * 
                                   Vector.ez.cross(from_vec).normalized())
=======
    # // The Euler encoding map is used to easily apply rotations
    # according the the 'xyzXYZ' encoding scheme for Euler angles
    _euler_encoding_map = {'x':rotate_xb, 'y':rotate_yb, 'z':rotate_zb,
                           'X':rotate_xt, 'Y':rotate_yt, 'Z':rotate_zt,}

    @classmethod
    def new_euler(cls, angles, encoding):
        """Factory for generating a new orientation from Euler or
        Tait-Bryan angles. 'angles' must be a sequence of three real
        numbers giving the Euler or Tait-Bryan angles. 'encoding' must
        be three characters, all from the set 'xyzXYZ'. The encoding
        denotes the sequence of axes to rotate around and the case of
        the characters in the encoding string tells if it should be
        intrinsic or extrinsic axes for the rotation; all rotations
        must be either intrinsic or extrinsic. Here the notation is
        adopted from 'http://en.wikipedia.org/wiki/Euler_angles'. A
        lower case character, e.g. 'x', denotes a rotation around the
        extrinsic axis, i.e. the given axis of the initial coordinate
        system. An upper-case character, e.g. 'X', denotes a rotation
        around the axis in the intrinsic, i.e. moved, coordinate
        system at that particular instance of the sequence. A
        classical example of proper Euler angles are alpha-beta-gamma
        angles consisting of all intrinsic rotations, first alpha
        around the inital z-axis, then beta around rotated x-axis, and
        finally gamma around rotated z-axis; this is encoded by
        'ZXZ'. Note that proper Euler angles always address two
        different axes, the same (intrinsic) axis is used for the
        first and third rotation. Tait-Bryan angles address three
        different axes and classical examples are roll-pitch-yaw,
        which are encoded as 'ZYX', or yaw-pitch-roll, encoded
        by'XYZ'. Any sequence of intrinsic rotations may be converted
        to a corresponding sequence of extrinsic rotations by
        reversing the angle sequence; e.g. arguments
        ((alpha,beta,gamma), 'ZYX') gives the same rotation as
        ((gamma,beta,alpha), 'zyx').
        """
        enc = encoding
        # All rotations must either be intrinsic or extrinsic
        if enc.upper() == enc:
            intrinsic = True
        elif enc.lower() == enc:
            intrinsic = False
        else:
            raise self.Error('Rotation encoding must either be all intrinsic or extrinsic!')
        o = Orientation()
        for r,a in zip(encoding, angles):
            cls._euler_encoding_map[r](o, a)
        return o
>>>>>>> 738afde8

    def to_euler(self, encoding):
        """The Euler angles 'encoding' follow the documentation for
        the factory method 'new_euler'. The routine is taken from Ken
        Shoemake's chapter 'Euler Angle Conversion' in 'Graphics Gems
        IV', Academic Press, 1994, ISBN 0-12-336155-9.
        """
        enc = encoding
        # All rotations must either be intrinsic or extrinsic
        if enc.upper() == enc:
            intrinsic = True
        elif enc.lower() == enc:
            intrinsic = False
        else:
            raise self.Error(
                'Rotation encoding must either be all intrinsic or extrinsic!')
        lenc = enc.lower()
        repetition = lenc[0] == lenc[2]
        if intrinsic:
            parity = lenc[1:] not in ['yx', 'zy', 'xz']
        else:
            parity = lenc[:2] not in ['xy', 'yz', 'zx']
        inner = lenc[2] if intrinsic else lenc[0] 
        i = 'xyz'.index(inner)
        j = (i + 1 + parity) % 3
        k = (i + 2 - parity) % 3
        # h = k if repetition else i
        m = self._data
        if repetition:
            sy = np.sqrt(m[i, j]**2 + m[i, k]**2)
            if sy > 16 * np.finfo(np.float32).eps:
                ax = np.arctan2(m[i, j], m[i, k])
                ay = np.arctan2(sy, m[i, i])
                az = np.arctan2(m[j, i], -m[k, i])
            else:
                ax = np.arctan2(-m[j, k], m[j, j])
                ay = np.arctan2(sy, m[i, i])
                az = 0.0
        else: # not repetition
            cy = np.sqrt(m[i, i]**2 + m[j, i]**2)
            if cy > 16 * np.finfo(np.float32).eps:
                ax = np.arctan2(m[k, j], m[k, k])
                ay = np.arctan2(-m[k, i], cy)
                az = np.arctan2(m[j, i], m[i, i])
            else:
                ax = np.arctan2(-m[j, k], m[j, j])
                ay = np.arctan2(-m[k, i], cy)
                az = 0.0
        if parity:
            ax, ay, az = -ax, -ay, -az
        if intrinsic:
            ax, az = az, ax
        return np.array([ax, ay, az])
                
def newOrientFromXY(x_vec, y_vec):
<<<<<<< HEAD
    """Create an orientation conforming with the given 'x' and 'y'
    directions."""
    utils._deprecation_warning('newOrientFromXY -> Orientation.new_from_xy')
=======
    """Create an orientation conforming with the given 'x' and 'y' directions."""
    _deprecation_warning('newOrientFromXY -> Orientation.new_from_xy')
>>>>>>> 738afde8
    o = Orientation()
    o.from_xy(x_vec, y_vec)
    return o

def newOrientFromXZ(x_vec, z_vec):
<<<<<<< HEAD
    """Create an orientation conforming with the given 'x' and 'z'
    directions."""
    utils._deprecation_warning('newOrientFromXZ -> Orientation.new_from_xz')
=======
    """Create an orientation conforming with the given 'x' and 'z' directions."""
    _deprecation_warning('newOrientFromXZ -> Orientation.new_from_xz')
>>>>>>> 738afde8
    o = Orientation()
    o.from_xz(x_vec, z_vec)
    return o

def newOrientRotZ(angle):
<<<<<<< HEAD
    """Create an orientation corresponding to a rotation for 'angle'
    around the z direction."""
    utils._deprecation_warning('newOrientRotZ -> Orientation.new_rot_z')
=======
    """Create an orientation corresponding to a rotation for 'angle' around the
    z direction.
    """
    _deprecation_warning('newOrientRotZ -> Orientation.new_rot_z')
>>>>>>> 738afde8
    o = Orientation()
    o.set_to_z_rotation(angle)
    return o

def newOrientRotX(angle):
<<<<<<< HEAD
    """Create an orientation corresponding to a rotation for 'angle'
    around the x direction."""
    utils._deprecation_warning('newOrientRotX -> Orientation.new_rot_x')
=======
    """Create an orientation corresponding to a rotation for 'angle' around the
    x direction.
    """
    _deprecation_warning('newOrientRotX -> Orientation.new_rot_x')
>>>>>>> 738afde8
    o = Orientation()
    o.set_to_x_rotation(angle)
    return o

def newOrientRotY(angle):
<<<<<<< HEAD
    """Create an orientation corresponding to a rotation for 'angle'
    around the y direction."""
    utils._deprecation_warning('newOrientRotY -> Orientation.new_rot_y')
=======
    """Create an orientation corresponding to a rotation for 'angle' around the
    y direction.
    """
    _deprecation_warning('newOrientRotY -> Orientation.new_rot_y')
>>>>>>> 738afde8
    o = Orientation()
    o.set_to_y_rotation(angle)
    return o

def _test():
    o = Orientation()
    r = Orientation()
    o.from_xy(Vector(1, 1, 0), Vector(-1, 1, 0))
    r.set_to_z_rotation(np.pi / 2)
    ro = r * o
    print(ro.ang_dist(r))
    print(ro.axis_angle)

def _test_to_euler():
    ang = (0.5, 0.2, 0.1)
    enc = 'ZYZ'
    o = Orientation.new_euler(ang, enc)
    print(np.all(o.to_euler(enc) == np.array(ang)))<|MERGE_RESOLUTION|>--- conflicted
+++ resolved
@@ -230,14 +230,8 @@
         
     def from_xz(self, x_vec, z_vec):
         """Reset this orientation to the one that conforms with the
-<<<<<<< HEAD
         given x and z directions."""
         if x_vec * z_vec > utils._eps:
-=======
-        given x and z directions.
-        """
-        if x_vec * z_vec > _eps:
->>>>>>> 738afde8
             print('warning ... orthogonalizing!')
         self.vec_x = x_vec.normalized()
         self.vec_z = z_vec.normalized()
@@ -253,8 +247,7 @@
     def rotation_vector(self):
         """Return a rotation vector representing this
         orientation. This is essentially the logarithm of the rotation
-        matrix.
-        """
+        matrix. """
         return self.quaternion.rotation_vector
 
     @property
@@ -265,14 +258,8 @@
     def toRotationVector(self):
         """Return a rotation vector representing this
         orientation. This is essentially the logarithm of the rotation
-<<<<<<< HEAD
         matrix."""
         utils._deprecation_warning('toRotationVector() -> [prop] rotation_vector')
-=======
-        matrix.
-        """
-        _deprecation_warning('toRotationVector() -> [prop] rotation_vector')
->>>>>>> 738afde8
         return self.rotation_vector
 
     def from_rotation_vector(self, rot_vec):
@@ -525,7 +512,11 @@
         o.set_to_z_rotation(angle)
         return o
 
-<<<<<<< HEAD
+    # // The Euler encoding map is used to easily apply rotations
+    # according the the 'xyzXYZ' encoding scheme for Euler angles
+    _euler_encoding_map = {'x':rotate_xb, 'y':rotate_yb, 'z':rotate_zb,
+                           'X':rotate_xt, 'Y':rotate_yt, 'Z':rotate_zt,}
+
     @classmethod
     def new_vec_to_vec(cls, from_vec, to_vec):
         """Factory for a new orientation which is the rotation in the
@@ -552,13 +543,7 @@
             if z_angle > 1e-3 and z_angle < np.pi - 1.0e-3:
                 return Orientation(angle * 
                                    Vector.ez.cross(from_vec).normalized())
-=======
-    # // The Euler encoding map is used to easily apply rotations
-    # according the the 'xyzXYZ' encoding scheme for Euler angles
-    _euler_encoding_map = {'x':rotate_xb, 'y':rotate_yb, 'z':rotate_zb,
-                           'X':rotate_xt, 'Y':rotate_yt, 'Z':rotate_zt,}
-
-    @classmethod
+
     def new_euler(cls, angles, encoding):
         """Factory for generating a new orientation from Euler or
         Tait-Bryan angles. 'angles' must be a sequence of three real
@@ -601,7 +586,6 @@
         for r,a in zip(encoding, angles):
             cls._euler_encoding_map[r](o, a)
         return o
->>>>>>> 738afde8
 
     def to_euler(self, encoding):
         """The Euler angles 'encoding' follow the documentation for
@@ -657,72 +641,41 @@
         return np.array([ax, ay, az])
                 
 def newOrientFromXY(x_vec, y_vec):
-<<<<<<< HEAD
     """Create an orientation conforming with the given 'x' and 'y'
     directions."""
     utils._deprecation_warning('newOrientFromXY -> Orientation.new_from_xy')
-=======
-    """Create an orientation conforming with the given 'x' and 'y' directions."""
-    _deprecation_warning('newOrientFromXY -> Orientation.new_from_xy')
->>>>>>> 738afde8
     o = Orientation()
     o.from_xy(x_vec, y_vec)
     return o
 
 def newOrientFromXZ(x_vec, z_vec):
-<<<<<<< HEAD
     """Create an orientation conforming with the given 'x' and 'z'
     directions."""
     utils._deprecation_warning('newOrientFromXZ -> Orientation.new_from_xz')
-=======
-    """Create an orientation conforming with the given 'x' and 'z' directions."""
-    _deprecation_warning('newOrientFromXZ -> Orientation.new_from_xz')
->>>>>>> 738afde8
     o = Orientation()
     o.from_xz(x_vec, z_vec)
     return o
 
 def newOrientRotZ(angle):
-<<<<<<< HEAD
     """Create an orientation corresponding to a rotation for 'angle'
     around the z direction."""
     utils._deprecation_warning('newOrientRotZ -> Orientation.new_rot_z')
-=======
-    """Create an orientation corresponding to a rotation for 'angle' around the
-    z direction.
-    """
-    _deprecation_warning('newOrientRotZ -> Orientation.new_rot_z')
->>>>>>> 738afde8
     o = Orientation()
     o.set_to_z_rotation(angle)
     return o
 
 def newOrientRotX(angle):
-<<<<<<< HEAD
     """Create an orientation corresponding to a rotation for 'angle'
     around the x direction."""
     utils._deprecation_warning('newOrientRotX -> Orientation.new_rot_x')
-=======
-    """Create an orientation corresponding to a rotation for 'angle' around the
-    x direction.
-    """
-    _deprecation_warning('newOrientRotX -> Orientation.new_rot_x')
->>>>>>> 738afde8
     o = Orientation()
     o.set_to_x_rotation(angle)
     return o
 
 def newOrientRotY(angle):
-<<<<<<< HEAD
     """Create an orientation corresponding to a rotation for 'angle'
     around the y direction."""
     utils._deprecation_warning('newOrientRotY -> Orientation.new_rot_y')
-=======
-    """Create an orientation corresponding to a rotation for 'angle' around the
-    y direction.
-    """
-    _deprecation_warning('newOrientRotY -> Orientation.new_rot_y')
->>>>>>> 738afde8
     o = Orientation()
     o.set_to_y_rotation(angle)
     return o
