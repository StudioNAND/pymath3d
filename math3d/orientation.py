"""
Module implementing the Orientation class. The orientation is
represented internally by an orthogonal 3x3 matrix.
"""

__author__ = "Morten Lind"
__copyright__ = "Morten Lind 2012"
__credits__ = ["Morten Lind"]
__license__ = "GPLv3"
__maintainer__ = "Morten Lind"
__email__ = "morten@lind.dyndns.dk"
__status__ = "Production"

import numpy as np

# # Circular dependencies prevents direct import of Quaternion, hence
# # global addressing
import math3d as m3d

from . import utils
from .vector import Vector

def isOrientation(o):
    print('Deprecation warning: "isOrientation(o)".'
          + ' Use "type(o) == math3d.Orientation".')
    return type(o) == Orientation


class Orientation(object):
    """An Orientation is a member of SO(3) which can be used either to perform
    a rotational transformation, or for keeping an orientation in 3D.
    """
    
    class Error(Exception):
        """Exception class."""
        def __init__(self, message):
            self.message = message
            Exception.__init__(self, self.message)
        def __repr__(self):
            return self.message

    def __create_on_sequence(self, seq):
        if type(seq) in (list, tuple):
            seq = np.array(seq)
        if type(seq) != np.ndarray:
            raise self.Error('Creating on a sequence requires numpy array, list or tuple')
        if seq.shape in ((9,), (3,3)):
            self._data = seq.copy()
            # // Ensure the right shape.
            self._data.shape = (3,3)
        elif seq.shape == (3,):
            self._data = np.identity(3)
            self.from_rotation_vector(seq)
        else:
            raise self.Error('Creating on a numpy array requires shape (3,), (9,) or (3,3)!')

    def __init__(self, *args):
        """Create an orientation on either of the following arguments:
        * An Orientation.
        * A Quaternion.
        * Three Vectors or numpy arrays of shape (3,) interpreted as columns of the matrix.
        * One Vector, numpy array, list, or tuple of shape (3,) interpreted as a rotation vector.
        * A numpy array, list, or tuple of shape (3,3) or (9,) for giving direct matrix data; using row major order.
        """
        if len(args) == 1:
            arg=args[0]
            if type(arg) == Orientation:
                self._data = arg.data
            elif type(arg) == m3d.Quaternion:
                self._data = arg.orientation._data
            elif type(arg) == Vector:
                # Interpret as a rotation vector
                self._data = np.identity(3)
                self.from_rotation_vector(arg)
            elif utils.is_sequence(arg):
                self.__create_on_sequence(arg)
            else:
                raise self.Error(
                    'Creating on type {} is not supported'
                    .format(str(type(arg))))
        elif len(args) == 3:
            if np.all(np.array([type(a)==Vector for a in args])):
                array_args = (a._data for a in args)
            elif np.all(np.array([type(a)==np.ndarray for a in args])):
                array_args = args
            else:
                raise self.Error(
                    'Creating on three arguments requires three vectors '
                    + 'or three numpy arrays of shape (3,)!')
            # Stack the vector data vertically and transpose to get
            # them into columns.
            self._data = np.transpose(np.vstack((va for va in array_args)))
        elif len(args) == 0:
            self._data = np.identity(3)
        # Always ensure that we use float64 as fundamental type
        self._data=self._data.astype(np.float64)

    def __copy__(self):
        """Copy method for creating a copy of this Orientation."""
        return Orientation(self)

    def __deepcopy__(self, memo):
        return self.__copy__()

    def copy(self, other=None):
        """Copy data from 'other' to self. If no argument given,
        i.e. 'other==None', return a copy of this Orientation
        """
        if other is None:
            return Orientation(self)
        else:
            self._data[:,:] = other._data

    @property
    def vec_x(self):
        """Return the x-direction of the moving coordinate system in
        base reference as a Vector.
        """
        return Vector(self._data[:,0])

    @property
    def col_x(self):
        """Return the x-direction of the moving coordinate system in
        base reference as an array."""
        return self._data[:,0]
    
    @property
    def vec_y(self):
        """Return the y-direction of the moving coordinate system in
        base reference as a Vector.
        """
        return Vector(self._data[:,1])

    @property
    def col_y(self):
        """Return the y-direction of the moving coordinate system in
        base reference as an array.
        """
        return self._data[:,1]
    
    @property
    def vec_z(self):
        """Return the z-direction of the moving coordinate system in
        base reference as a Vector.
        """
        return Vector(self._data[:,2])

    @property
    def col_z(self):
        """Return the z-direction of the moving coordinate system in
        base reference as an array.
        """
        return self._data[:,2]

    def __getattr__(self, name):
        if name == 'data':
            return self._data.copy()
        elif name[:3] in ['vec', 'col'] and name[-1].lower() in 'xyz':
            idx = 'xyz'.find(name[-1].lower())
            a = self._data[:,idx]
            if name[:3] == 'vec':
                a = Vector(a)
            return a
        else:
            raise AttributeError('Attribute "%s" not found in Orientation'%name)
            #raise self.Error, 'Orientation does not have attribute "%s"' % name

    def __getitem__(self, indices):
        return self._data.__getitem__(indices)

    def __coerce__(self, other):
        if type(other) == Orientation:
            return (self, other)
        else:
            return None

    def __eq__(self,other):
        if type(other) == Orientation:
            return np.sum((self._data-other._data)**2) < utils._eps
        else:
            raise self.Error('Could not compare to non-Orientation!')

    def __setattr__(self, name, val):
        if name == '_data':
            ## This is dangerous, since there is no consistency check.
            self.__dict__['_data']=val
        elif name[:3] in ['vec', 'col'] and name[-1].lower() in 'xyz':
            ## This is dangerous since there is no automatic
            ## re-normalization
            idx = 'xyz'.find(name[-1].lower())
            if type(val) == Vector:
                val = val.data
            self._data[:3,idx] = val
        else:
            object.__setattr__(self, name, val)

    @property
    def error(self):
        """Compute and return the square root of the sum of squared
        dot products of the axis vectors, as a representation of the
        error of the orientation matrix.
        """
        vec_x = self.vec_x
        vec_y = self.vec_y
        vec_z = self.vec_z
        sq_sum = (vec_x*vec_y)**2
        sq_sum += (vec_y*vec_z)**2
        sq_sum += (vec_z*vec_x)**2
        return np.sqrt(sq_sum)
    
    # def renormalize(self):
    #     """Correct the axis vectors by a Gram-Schmidt procedure."""
    #     colx = self._data[:,0]
    #     coly = self._data
        

    def from_xy(self, x_vec, y_vec):
        """Reset this orientation to the one that conforms with the
        given x and y directions.
        """
        self.vec_x = x_vec.normalized()
        self.vec_y = y_vec.normalized()
        self.vec_z = x_vec.cross(y_vec).normalized()
        ## A last normalization check!
        #if self.vec_x.dist(self.vec_y.cross(self.vec_z)) > utils._eps:
        self.vec_x=self.vec_y.cross(self.vec_z).normalized()
    def fromXY(self, x_vec, y_vec):
        utils._deprecation_warning('fromXY -> from_xy')
        self.from_xy(x_vec, y_vec)
        
    def from_xz(self, x_vec, z_vec):
        """Reset this orientation to the one that conforms with the
        given x and z directions."""
        if x_vec * z_vec > utils._eps:
            print('warning ... orthogonalizing!')
        self.vec_x = x_vec.normalized()
        self.vec_z = z_vec.normalized()
        self.vec_y = z_vec.cross(x_vec).normalized()
        ## A last normalization check!
        #if self.vec_x.dist(self.vec_y.cross(self.vec_z)) > utils._eps:
        self.vec_x = self.vec_y.cross(self.vec_z)
    def fromXZ(self, x_vec, z_vec):
        utils._deprecation_warning('fromXZ -> from_xz')
        self.from_xz(x_vec, z_vec)

    @property
    def rotation_vector(self):
        """Return a rotation vector representing this
        orientation. This is essentially the logarithm of the rotation
        matrix. """
        return self.quaternion.rotation_vector

    @property
    def quaternion(self):
        """Return a quaternion representing this orientation."""
        return m3d.Quaternion(self)

    def toRotationVector(self):
        """Return a rotation vector representing this
        orientation. This is essentially the logarithm of the rotation
        matrix."""
        utils._deprecation_warning('toRotationVector() -> [prop] rotation_vector')
        return self.rotation_vector

    def from_rotation_vector(self, rot_vec):
        """Set this Orientation to represent the one given in a
        rotation vector in 'rot_vec'. 'rot_vec' must be a Vector or an
        numpy array of shape (3,)
        """
        if type(rot_vec) == Vector:
            rot_vec = rot_vec.data
        angle = np.linalg.norm(rot_vec)
        if np.abs(angle) < utils._eps:
            self._data = np.identity(3)
        else:
            axis = rot_vec / angle
            self.from_axis_angle(axis, angle)
    def fromRotationVector(self, rot_vec):
        utils._deprecation_warning('fromRotationVector() -> from_rotation_vector()')
        self.from_rotation_vector(rot_vec)
        
    @property 
    def axis_angle(self):
        """Return an (axis,angle) pair representing the equivalent
        orientation."""
        return m3d.Quaternion(self).axis_angle
    def toAxisAngle(self):
        """Return an (axis,angle) pair representing the equivalent
        orientation."""
        utils._deprecation_warning('toAxisAngle() -> [prop] axis_angle')
        return self.axis_angle

    def from_axis_angle(self, axis, angle):
        """Set this orientation to the equivalent to rotation of
        'angle' around 'axis'.
        """
        if type(axis) == Vector:
            axis = axis.data
        ## Force normalization
        axis /= np.linalg.norm(axis)
        x = axis[0]
        y = axis[1]
        z = axis[2]
        ct =np.cos(angle)
        st = np.sin(angle)
        self._data[:,:] = np.array([ \
            [ct + (1 - ct) * x**2,
             (1 - ct) * x * y - st *z,
             (1 - ct) * x * z + st * y],
            [(1 - ct) * x * y + st * z,
             ct + (1 - ct) * y**2,
             (1 - ct) * y * z - st * x],
            [(1 - ct) * x * z - st * y,
             (1 - ct) * y * z + st * x,
             ct + (1 - ct) * z**2]])
    def fromAxisAngle(self, axis, angle):
        utils._deprecation_warning('fromAxisAngle() -> from_axis_angle()')
        
    def set_to_x_rotation(self, angle):
        """Replace this orientation by that of a rotation around x."""
        ca = np.cos(angle)
        sa = np.sin(angle)
        self._data[:,:] = np.array([[1, 0, 0], [0, ca, -sa], [0, sa, ca]])
    def rotX(self, angle):
        utils._deprecation_warning('rotX() -> set_to_x_rotation()')
        return self.set_to_x_rotation(angle)
    
    def set_to_y_rotation(self, angle):
        """Replace this orientation by that of a rotation around y."""
        ca=np.cos(angle)
        sa=np.sin(angle)
        self._data[:,:] = np.array([[ca, 0, sa], [0, 1, 0], [-sa, 0, ca]])
    def rotY(self, angle):
        utils._deprecation_warning('rotY() -> set_to_y_rotation()')
        return self.set_to_y_rotation(angle)

    def set_to_z_rotation(self, angle):
        """Replace this orientation by that of a rotation around z."""
        ca = np.cos(angle)
        sa = np.sin(angle)
        self._data[:,:] = np.array([[ca, -sa, 0], [sa, ca, 0], [0, 0, 1]])
    def rotZ(self, angle):
        utils._deprecation_warning('rotZ() -> set_to_z_rotation()')
        return self.set_to_z_rotation(angle)

    def rotate_t(self, axis, angle):
        """In-place rotation of this orientation angle radians in axis
        perceived in the transformed reference system.
        """
        o = Orientation()
        o.from_axis_angle(axis, angle)
        self.copy(self * o)
    rotate = rotateT = rotate_t
    
    def rotate_b(self, axis, angle):
        """In-place rotation of this orientation angle radians in axis
        perceived in the base reference system.  Arguments:
        axis -- the axis to rotate about (unit vector with direction).
        angle -- the angle in radians to rotate about the axis.
        """
        o = Orientation()
        o.from_axis_angle(axis, angle)
        self.copy(o * self)
    rotateB = rotate_b
    
    def rotate_xb(self, angle):
        """In-place rotation of this oriantation by a rotation around
        x axis in the base reference system. (Inefficient!)
        """
        self.rotate_b(Vector.e0, angle)
    rotateXB = rotate_xb
    
    def rotate_yb(self, angle):
        """In-place rotation of this oriantation by a rotation around
        y axis in the base reference system. (Inefficient!)
        """
        self.rotate_b(Vector.e1, angle)
    rotateYB = rotate_yb
    
    def rotate_zb(self, angle):
        """In-place rotation of this oriantation by a rotation around
        z axis in the base reference system. (Inefficient!)
        """
        self.rotate_b(Vector.e2, angle)
    rotateZB = rotate_zb
    
    def rotate_xt(self, angle):
        """In-place rotation of this oriantation by a rotation around
        x axis in the transformed reference system. (Inefficient!)
        """
        self.rotate_t(Vector.e0, angle)
    rotate_x = rotateX = rotateXT = rotate_xt
    
    def rotate_yt(self,angle):
        """In-place rotation of this oriantation by a rotation around
        y axis in the transformed reference system. (Inefficient!)
        """
        self.rotate_t(Vector.e1,angle)
    rotate_y = rotateY = rotateYT = rotate_yt
    
    def rotate_zt(self, angle):
        """In-place rotation of this oriantation by a rotation around
        z axis in the transformed reference system. (Inefficient!)
        """
        self.rotate_t(Vector.e2, angle)
    rotate_z = rotateZ = rotateZT = rotate_zt
    
    def __repr__(self):
        return '<Orientation: \n' + repr(self._data) + '>'

    def __str__(self):
        return self.__repr__()

    def ang_dist_sq(self, other):
        """Return the square of the orientation distance (the angle of
        rotation) to the 'other' orientation.
        """
        return (self.inverse()*other).rotation_vector.length_sq
    def angDist2(self, other):
        utils._deprecation_warning('angDist2 -> ang_dist_sq')
        return self.ang_dist_sq(other)

    def ang_dist(self, other):
        """Return the orientation distance (the angle of rotation) to
        the 'other' orientation.
        """
        return np.sqrt(self.ang_dist_sq(other))
    def angDist(self, other):
        utils._deprecation_warning('angDist -> ang_dist')
        return self.ang_dist(other)

    def invert(self):
        """In-place inversion of this orientation."""
        self._data[:,:] = self._data.transpose().copy()

    def inverse(self):
        """Return an inverse of this orientation as a rotation."""
        o = Orientation(self._data)
        o.invert()
        return o

    def __mul__(self, other):
        if type(other) == Orientation:
            return Orientation(np.dot(self._data, other._data))
        elif type(other) == Vector:
            return Vector(np.dot(self._data, other._data))
        elif utils.is_sequence(other):
            return [self * o for o in other]
        else:
            raise self.Error('Multiplication by something other than'
                             + 'Orientation, Vector, or a sequence '
                             + 'of these, is not allowed!')

    @property
    def matrix(self):
        """Property for getting a np-matrix with the data from the
        orientation."""
        return np.matrix(self._data)

    @property
    def array(self):
        """Return a copy of the ndarray which is the fundamental data
        of the Orientation."""
        return self._data.copy()

    @property
    def list(self):
        """Return the fundamental data of the Orientation as a
        list."""
        return self._data.tolist()

    @classmethod
    def new_from_xy(cls, x_vector, y_vector):
        """Factory for a new orientation with given x- and
        y-direction."""
        o = Orientation()
        o.from_xy(x_vector, y_vector)
        return o

    @classmethod
    def new_from_xz(cls, x_vector, z_vector):
        """Factory for a new orientation with given x- and
        z-direction."""
        o = Orientation()
        o.from_xz(x_vector, z_vector)
        return o

    @classmethod
    def new_rot_x(cls, angle):
        """Factory for a new orientation which is a rotation in the
        signed angle 'angle' around the x-direction.
        """
        o = Orientation()
        o.set_to_x_rotation(angle)
        return o

    @classmethod
    def new_rot_y(cls, angle):
        """Factory for a new orientation which is a rotation in the
        signed angle 'angle' around the y-direction.
        """
        o = Orientation()
        o.set_to_y_rotation(angle)
        return o

    @classmethod
    def new_rot_z(cls, angle):
        """Factory for a new orientation which is a rotation in the
        signed angle 'angle' around the z-direction.
        """
        o = Orientation()
        o.set_to_z_rotation(angle)
        return o

    # // The Euler encoding map is used to easily apply rotations
    # according the the 'xyzXYZ' encoding scheme for Euler angles
    _euler_encoding_map = {'x':rotate_xb, 'y':rotate_yb, 'z':rotate_zb,
                           'X':rotate_xt, 'Y':rotate_yt, 'Z':rotate_zt,}

    @classmethod
    def new_vec_to_vec(cls, from_vec, to_vec):
        """Factory for a new orientation which is the rotation in the
        signed angle 'angle' around the z-direction which rotates
        'from_vec' to 'to_vec'."""
        angle = from_vec.angle(to_vec)
        if angle <= 1.0e-8:
            # // Identity
            return Orientation()
        elif angle < np.pi-1.0e-8:
            # // Regular, minimal rotation
            return Orientation(angle * from_vec.cross(to_vec).normalized())
        else:
            # // Find a suitable rotation axis
            x_angle = Vector.ex.angle(from_vec)
            if x_angle > 1e-3 and x_angle < np.pi - 1.0e-3:
                return Orientation(angle * 
                                   Vector.ex.cross(from_vec).normalized())
            y_angle = Vector.ey.angle(from_vec)
            if y_angle > 1e-3 and y_angle < np.pi - 1.0e-3:
                return Orientation(angle * 
                                   Vector.ey.cross(from_vec).normalized())
            z_angle = Vector.ez.angle(from_vec)
            if z_angle > 1e-3 and z_angle < np.pi - 1.0e-3:
                return Orientation(angle * 
                                   Vector.ez.cross(from_vec).normalized())

    def new_euler(cls, angles, encoding):
        """Factory for generating a new orientation from Euler or
        Tait-Bryan angles. 'angles' must be a sequence of three real
        numbers giving the Euler or Tait-Bryan angles. 'encoding' must
        be three characters, all from the set 'xyzXYZ'. The encoding
        denotes the sequence of axes to rotate around and the case of
        the characters in the encoding string tells if it should be
        intrinsic or extrinsic axes for the rotation; all rotations
        must be either intrinsic or extrinsic. Here the notation is
        adopted from 'http://en.wikipedia.org/wiki/Euler_angles'. A
        lower case character, e.g. 'x', denotes a rotation around the
        extrinsic axis, i.e. the given axis of the initial coordinate
        system. An upper-case character, e.g. 'X', denotes a rotation
        around the axis in the intrinsic, i.e. moved, coordinate
        system at that particular instance of the sequence. A
        classical example of proper Euler angles are alpha-beta-gamma
        angles consisting of all intrinsic rotations, first alpha
        around the inital z-axis, then beta around rotated x-axis, and
        finally gamma around rotated z-axis; this is encoded by
        'ZXZ'. Note that proper Euler angles always address two
        different axes, the same (intrinsic) axis is used for the
        first and third rotation. Tait-Bryan angles address three
        different axes and classical examples are roll-pitch-yaw,
        which are encoded as 'ZYX', or yaw-pitch-roll, encoded
        by'XYZ'. Any sequence of intrinsic rotations may be converted
        to a corresponding sequence of extrinsic rotations by
        reversing the angle sequence; e.g. arguments
        ((alpha,beta,gamma), 'ZYX') gives the same rotation as
        ((gamma,beta,alpha), 'zyx').
        """
        enc = encoding
        # All rotations must either be intrinsic or extrinsic
        if enc.upper() == enc:
            intrinsic = True
        elif enc.lower() == enc:
            intrinsic = False
        else:
            raise self.Error(
                'Rotation encoding must either be all intrinsic or extrinsic!')
        o = Orientation()
        for r,a in zip(encoding, angles):
            cls._euler_encoding_map[r](o, a)
        return o

    def to_euler(self, encoding):
        """The Euler angles 'encoding' follow the documentation for
        the factory method 'new_euler'. The routine is taken from Ken
        Shoemake's chapter 'Euler Angle Conversion' in 'Graphics Gems
        IV', Academic Press, 1994, ISBN 0-12-336155-9.
        """
        enc = encoding
        # All rotations must either be intrinsic or extrinsic
        if enc.upper() == enc:
            intrinsic = True
        elif enc.lower() == enc:
            intrinsic = False
        else:
            raise self.Error(
                'Rotation encoding must either be all intrinsic or extrinsic!')
        lenc = enc.lower()
        repetition = lenc[0] == lenc[2]
        if intrinsic:
            parity = lenc[1:] not in ['yx', 'zy', 'xz']
        else:
            parity = lenc[:2] not in ['xy', 'yz', 'zx']
        inner = lenc[2] if intrinsic else lenc[0] 
        i = 'xyz'.index(inner)
        j = (i + 1 + parity) % 3
        k = (i + 2 - parity) % 3
        # h = k if repetition else i
        m = self._data
        if repetition:
            sy = np.sqrt(m[i, j]**2 + m[i, k]**2)
            if sy > 16 * np.finfo(np.float32).eps:
                ax = np.arctan2(m[i, j], m[i, k])
                ay = np.arctan2(sy, m[i, i])
                az = np.arctan2(m[j, i], -m[k, i])
            else:
                ax = np.arctan2(-m[j, k], m[j, j])
                ay = np.arctan2(sy, m[i, i])
                az = 0.0
        else: # not repetition
            cy = np.sqrt(m[i, i]**2 + m[j, i]**2)
            if cy > 16 * np.finfo(np.float32).eps:
                ax = np.arctan2(m[k, j], m[k, k])
                ay = np.arctan2(-m[k, i], cy)
                az = np.arctan2(m[j, i], m[i, i])
            else:
                ax = np.arctan2(-m[j, k], m[j, j])
                ay = np.arctan2(-m[k, i], cy)
                az = 0.0
        if parity:
            ax, ay, az = -ax, -ay, -az
        if intrinsic:
            ax, az = az, ax
        return np.array([ax, ay, az])
                
def newOrientFromXY(x_vec, y_vec):
    """Create an orientation conforming with the given 'x' and 'y'
    directions."""
<<<<<<< HEAD
    utils._deprecation_warning('newOrientFromXY -> Orientation.new_from_xy')
=======
    _deprecation_warning('newOrientFromXY -> Orientation.new_from_xy')
>>>>>>> 5eada84c
    o = Orientation()
    o.from_xy(x_vec, y_vec)
    return o

def newOrientFromXZ(x_vec, z_vec):
    """Create an orientation conforming with the given 'x' and 'z'
    directions."""
<<<<<<< HEAD
    utils._deprecation_warning('newOrientFromXZ -> Orientation.new_from_xz')
=======
    _deprecation_warning('newOrientFromXZ -> Orientation.new_from_xz')
>>>>>>> 5eada84c
    o = Orientation()
    o.from_xz(x_vec, z_vec)
    return o

def newOrientRotZ(angle):
    """Create an orientation corresponding to a rotation for 'angle'
<<<<<<< HEAD
    around the z direction."""
    utils._deprecation_warning('newOrientRotZ -> Orientation.new_rot_z')
=======
    around the z direction.
    """
    _deprecation_warning('newOrientRotZ -> Orientation.new_rot_z')
>>>>>>> 5eada84c
    o = Orientation()
    o.set_to_z_rotation(angle)
    return o

def newOrientRotX(angle):
    """Create an orientation corresponding to a rotation for 'angle'
<<<<<<< HEAD
    around the x direction."""
    utils._deprecation_warning('newOrientRotX -> Orientation.new_rot_x')
=======
    around the x direction.
    """
    _deprecation_warning('newOrientRotX -> Orientation.new_rot_x')
>>>>>>> 5eada84c
    o = Orientation()
    o.set_to_x_rotation(angle)
    return o

def newOrientRotY(angle):
    """Create an orientation corresponding to a rotation for 'angle'
<<<<<<< HEAD
    around the y direction."""
    utils._deprecation_warning('newOrientRotY -> Orientation.new_rot_y')
=======
    around the y direction.
    """
    _deprecation_warning('newOrientRotY -> Orientation.new_rot_y')
>>>>>>> 5eada84c
    o = Orientation()
    o.set_to_y_rotation(angle)
    return o

def _test():
    o = Orientation()
    r = Orientation()
    o.from_xy(Vector(1, 1, 0), Vector(-1, 1, 0))
    r.set_to_z_rotation(np.pi / 2)
    ro = r * o
    print(ro.ang_dist(r))
    print(ro.axis_angle)

def _test_to_euler():
    ang = (0.5, 0.2, 0.1)
    enc = 'ZYZ'
    o = Orientation.new_euler(ang, enc)
    print(np.all(o.to_euler(enc) == np.array(ang)))<|MERGE_RESOLUTION|>--- conflicted
+++ resolved
@@ -644,11 +644,7 @@
 def newOrientFromXY(x_vec, y_vec):
     """Create an orientation conforming with the given 'x' and 'y'
     directions."""
-<<<<<<< HEAD
     utils._deprecation_warning('newOrientFromXY -> Orientation.new_from_xy')
-=======
-    _deprecation_warning('newOrientFromXY -> Orientation.new_from_xy')
->>>>>>> 5eada84c
     o = Orientation()
     o.from_xy(x_vec, y_vec)
     return o
@@ -656,53 +652,31 @@
 def newOrientFromXZ(x_vec, z_vec):
     """Create an orientation conforming with the given 'x' and 'z'
     directions."""
-<<<<<<< HEAD
     utils._deprecation_warning('newOrientFromXZ -> Orientation.new_from_xz')
-=======
-    _deprecation_warning('newOrientFromXZ -> Orientation.new_from_xz')
->>>>>>> 5eada84c
     o = Orientation()
     o.from_xz(x_vec, z_vec)
     return o
 
 def newOrientRotZ(angle):
     """Create an orientation corresponding to a rotation for 'angle'
-<<<<<<< HEAD
     around the z direction."""
     utils._deprecation_warning('newOrientRotZ -> Orientation.new_rot_z')
-=======
-    around the z direction.
-    """
-    _deprecation_warning('newOrientRotZ -> Orientation.new_rot_z')
->>>>>>> 5eada84c
     o = Orientation()
     o.set_to_z_rotation(angle)
     return o
 
 def newOrientRotX(angle):
     """Create an orientation corresponding to a rotation for 'angle'
-<<<<<<< HEAD
     around the x direction."""
     utils._deprecation_warning('newOrientRotX -> Orientation.new_rot_x')
-=======
-    around the x direction.
-    """
-    _deprecation_warning('newOrientRotX -> Orientation.new_rot_x')
->>>>>>> 5eada84c
     o = Orientation()
     o.set_to_x_rotation(angle)
     return o
 
 def newOrientRotY(angle):
     """Create an orientation corresponding to a rotation for 'angle'
-<<<<<<< HEAD
     around the y direction."""
     utils._deprecation_warning('newOrientRotY -> Orientation.new_rot_y')
-=======
-    around the y direction.
-    """
-    _deprecation_warning('newOrientRotY -> Orientation.new_rot_y')
->>>>>>> 5eada84c
     o = Orientation()
     o.set_to_y_rotation(angle)
     return o
